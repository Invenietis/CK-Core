﻿#region LGPL License
/*----------------------------------------------------------------------------
* This file (SharedAssemblyInfo.cs) is part of CiviKey. 
*  
* CiviKey is free software: you can redistribute it and/or modify 
* it under the terms of the GNU Lesser General Public License as published 
* by the Free Software Foundation, either version 3 of the License, or 
* (at your option) any later version. 
*  
* CiviKey is distributed in the hope that it will be useful, 
* but WITHOUT ANY WARRANTY; without even the implied warranty of
* MERCHANTABILITY or FITNESS FOR A PARTICULAR PURPOSE.  See the 
* GNU Lesser General Public License for more details. 
* You should have received a copy of the GNU Lesser General Public License 
* along with CiviKey.  If not, see <http://www.gnu.org/licenses/>. 
*  
* Copyright © 2007-2012, 
*     Invenietis <http://www.invenietis.com>,
*     In’Tech INFO <http://www.intechinfo.fr>,
* All rights reserved. 
*-----------------------------------------------------------------------------*/
#endregion

using System;
using System.Reflection;

[assembly: AssemblyCompany( "Invenietis" )]
[assembly: AssemblyProduct( "Civikey" )]
[assembly: AssemblyCopyright( "Copyright © Invenietis 2007-2014" )]
[assembly: AssemblyTrademark( "" )]
[assembly: CLSCompliant( true )]
<<<<<<< HEAD
[assembly: AssemblyVersion( "3.0.20" )]
[assembly: AssemblyFileVersion( "3.0.20" )]
[assembly: AssemblyInformationalVersion( "3.0.20-develop" )]
=======
[assembly: AssemblyVersion( "3.0.19" )]
[assembly: AssemblyFileVersion( "3.0.19" )]
[assembly: AssemblyInformationalVersion( "%semver%" )]
>>>>>>> b530b9fe

#if DEBUG
    [assembly: AssemblyConfiguration("Debug")]
#else
    [assembly: AssemblyConfiguration( "Release" )]
#endif<|MERGE_RESOLUTION|>--- conflicted
+++ resolved
@@ -29,15 +29,9 @@
 [assembly: AssemblyCopyright( "Copyright © Invenietis 2007-2014" )]
 [assembly: AssemblyTrademark( "" )]
 [assembly: CLSCompliant( true )]
-<<<<<<< HEAD
 [assembly: AssemblyVersion( "3.0.20" )]
 [assembly: AssemblyFileVersion( "3.0.20" )]
-[assembly: AssemblyInformationalVersion( "3.0.20-develop" )]
-=======
-[assembly: AssemblyVersion( "3.0.19" )]
-[assembly: AssemblyFileVersion( "3.0.19" )]
 [assembly: AssemblyInformationalVersion( "%semver%" )]
->>>>>>> b530b9fe
 
 #if DEBUG
     [assembly: AssemblyConfiguration("Debug")]
