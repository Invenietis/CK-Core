--- conflicted
+++ resolved
@@ -29,13 +29,8 @@
 [assembly: AssemblyCopyright( "Copyright © Invenietis 2007-2014" )]
 [assembly: AssemblyTrademark( "" )]
 [assembly: CLSCompliant( true )]
-<<<<<<< HEAD
-[assembly: AssemblyVersion( "3.0.22" )]
-[assembly: AssemblyFileVersion( "3.0.22" )]
-=======
-[assembly: AssemblyVersion( "3.0.24" )]
-[assembly: AssemblyFileVersion( "3.0.24" )]
->>>>>>> 30ee0e5a
+[assembly: AssemblyVersion( "3.0.25" )]
+[assembly: AssemblyFileVersion( "3.0.25" )]
 [assembly: AssemblyInformationalVersion( "%semver%" )]
 
 #if DEBUG
